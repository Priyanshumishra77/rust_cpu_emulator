--- conflicted
+++ resolved
@@ -124,13 +124,8 @@
                 Opcode::XOR => rob_slot.result.push(rs.source[0].get_constant() ^ rs.source[1].get_constant()),
                 Opcode::NOT => rob_slot.result.push(!rs.source[0].get_constant()),
                 Opcode::MOV => rob_slot.result.push(rs.source[0].get_constant()),
-<<<<<<< HEAD
                 Opcode::LDR => rob_slot.result.push(memory_subsystem.memory[rs.source[0].get_memory_addr() as usize]),
-                Opcode::STR => {}
-=======
-                Opcode::LOAD => rob_slot.result.push(memory_subsystem.memory[rs.source[0].get_memory_addr() as usize]),
-                Opcode::STORE => rob_slot.result.push(rs.source[0].get_constant()),
->>>>>>> 6664fb1e
+                Opcode::STR => rob_slot.result.push(rs.source[0].get_constant()),
                 Opcode::PRINTR => {
                     println!("PRINTR R{}={}", instr.source[0].get_register(), rs.source[0].get_constant());
                 }
